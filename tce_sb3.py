--- conflicted
+++ resolved
@@ -17,11 +17,7 @@
     from rich import print
 
     max_depth = 64
-<<<<<<< HEAD
     num_qubits = 8
-=======
-    num_qubits = 3
->>>>>>> cad720bc
 
     # Nearest neighbor coupling
     coupling_map = [(q, q + 1) for q in range(num_qubits - 1)]
@@ -62,21 +58,12 @@
     try:
         model = MaskablePPO.load('tce_sb3_ppo.model', vector_env)
     except FileNotFoundError:
-<<<<<<< HEAD
         model = MaskablePPO(MaskableActorCriticCnnPolicy, vector_env, policy_kwargs=policy_kwargs, n_steps=320,
                             batch_size=16, tensorboard_log='./tce_logs', learning_rate=1e-3)
-=======
-        model = MaskablePPO(MaskableActorCriticPolicy, env, n_steps=256, batch_size=16, tensorboard_log='./tce_logs',
-                            learning_rate=1e-3, device='cuda')
->>>>>>> cad720bc
 
     learn = True
     if learn:
-<<<<<<< HEAD
         model.learn(1920, progress_bar=True)
-=======
-        model.learn(8192, progress_bar=True)
->>>>>>> cad720bc
         model.save('tce_sb3_ppo.model')
 
     env = env_fn()
